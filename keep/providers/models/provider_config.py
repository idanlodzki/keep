--- conflicted
+++ resolved
@@ -18,11 +18,6 @@
     """
 
     id: str
-<<<<<<< HEAD
     description: str
     authentication: dict
-=======
-    provider_type: str
-    authentication: dict
-    description: Optional[str] = None
->>>>>>> f6b67a53
+    description: Optional[str] = None