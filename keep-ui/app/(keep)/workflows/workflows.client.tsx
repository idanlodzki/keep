--- conflicted
+++ resolved
@@ -2,11 +2,7 @@
 
 import { useRef, useState } from "react";
 import useSWR from "swr";
-<<<<<<< HEAD
 import { Subtitle, Textarea } from "@tremor/react";
-=======
-import { Subtitle } from "@tremor/react";
->>>>>>> 0da8d31c
 import {
   ArrowUpOnSquareStackIcon,
   PlusCircleIcon,
@@ -65,23 +61,14 @@
     (url: string) => api.get(url)
   );
 
-<<<<<<< HEAD
   const [workflowDefinition, setWorkflowDefinition] = useState("");
 
-  if (isLoading || (!data && !error)) {
-    return <Loading />;
-  }
-
-  if (error) {
-    return <ErrorComponent error={error} reset={() => {}} />;
-=======
   if (error) {
     return <ErrorComponent error={error} reset={() => {}} />;
   }
 
   if (isLoading || !data) {
     return <Loading />;
->>>>>>> 0da8d31c
   }
 
   const onDrop = async (files: any) => {
