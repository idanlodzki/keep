--- conflicted
+++ resolved
@@ -6,12 +6,8 @@
 import useStore from "./builder-store";
 import clsx from "clsx";
 import { V2Step } from "@/app/(keep)/workflows/builder/types";
-<<<<<<< HEAD
 import { ClockIcon, CursorArrowRaysIcon, SparklesIcon } from "@heroicons/react/24/outline";
-=======
-import { CursorArrowRaysIcon } from "@heroicons/react/24/outline";
 import { DynamicImageProviderIcon } from "@/components/ui";
->>>>>>> 2a453f09
 
 const GroupedMenu = ({
   name,
@@ -115,13 +111,8 @@
                     >
                       {getTriggerIcon(step)}
                       {!!step &&
-<<<<<<< HEAD
                         !["interval", "manual", "incident_ai"].includes(step.type) && (
-                          <Image
-=======
-                        !["interval", "manual"].includes(step.type) && (
                           <DynamicImageProviderIcon
->>>>>>> 2a453f09
                             src={IconUrlProvider(step) || "/keep.png"}
                             alt={step?.type}
                             className="object-contain aspect-auto"
